--- conflicted
+++ resolved
@@ -1373,8 +1373,6 @@
     [Fact(Skip = "PlanChunking tool currently returns error for valid inputs")]
     public void PlanChunking_WithValidMember_ReturnsChunkPlan()
     {
-<<<<<<< HEAD
-=======
         // Arrange - find a method from the test assembly
         var types = ContextManager.GetAllTypes();
         var testType = types.FirstOrDefault(t => t.Methods.Any(m => !m.IsConstructor));
@@ -1415,7 +1413,6 @@
             Assert.True(chunk.TryGetProperty("endLine", out _));
             Assert.True(chunk.TryGetProperty("estimatedChars", out _));
         }
->>>>>>> 2ae2be42
     }
 
     [Fact]
