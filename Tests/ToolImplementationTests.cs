using DecompilerServer;
using DecompilerServer.Services;
using System.Text.Json;
using Microsoft.Extensions.DependencyInjection;
using Microsoft.Extensions.Hosting;
using Xunit;

namespace Tests;

/// <summary>
/// Tests for the implemented MCP tools to ensure they work correctly with the test assembly
/// </summary>
public class ToolImplementationTests : ServiceTestBase
{
    private readonly IServiceProvider _serviceProvider;

    public ToolImplementationTests()
    {
        // Set up a minimal service provider for the tools to use
        var services = new ServiceCollection();
        services.AddSingleton(ContextManager);
        services.AddSingleton(MemberResolver);
        services.AddSingleton<DecompilerService>();
        services.AddSingleton<UsageAnalyzer>();
        services.AddSingleton<InheritanceAnalyzer>();
        services.AddSingleton<ResponseFormatter>();

        _serviceProvider = services.BuildServiceProvider();
        ServiceLocator.SetServiceProvider(_serviceProvider);
    }

    [Fact]
    public void ResolveMemberId_WithValidType_ReturnsCorrectSummary()
    {
        // Arrange - find a type from the test assembly
        var types = ContextManager.GetAllTypes();
        var testType = types.FirstOrDefault(t => t.Name.Contains("Test"));
        Assert.NotNull(testType);

        var memberId = MemberResolver.GenerateMemberId(testType);

        // Act
        var result = ResolveMemberIdTool.ResolveMemberId(memberId);

        // Assert
        Assert.NotNull(result);
        var response = JsonSerializer.Deserialize<JsonElement>(result);
        Assert.Equal("ok", response.GetProperty("status").GetString());

        var data = response.GetProperty("data");
        Assert.Equal(memberId, data.GetProperty("memberId").GetString());
        Assert.Equal(testType.Name, data.GetProperty("name").GetString());
        Assert.Equal("Type", data.GetProperty("kind").GetString());
    }

    [Fact]
    public void ResolveMemberId_WithInvalidId_ReturnsError()
    {
        // Act
        var result = ResolveMemberIdTool.ResolveMemberId("invalid-member-id");

        // Assert
        Assert.NotNull(result);
        var response = JsonSerializer.Deserialize<JsonElement>(result);
        Assert.Equal("error", response.GetProperty("status").GetString());
    }

    [Fact]
    public void ListNamespaces_WithNoFilter_ReturnsNamespaces()
    {
        // Act
        var result = ListNamespacesTool.ListNamespaces();

        // Assert
        Assert.NotNull(result);
        var response = JsonSerializer.Deserialize<JsonElement>(result);
        Assert.Equal("ok", response.GetProperty("status").GetString());

        var data = response.GetProperty("data");
        var items = data.GetProperty("items");
        Assert.True(items.GetArrayLength() > 0);

        var firstNamespace = items[0];
        Assert.Equal("Namespace", firstNamespace.GetProperty("kind").GetString());
        Assert.StartsWith("N:", firstNamespace.GetProperty("memberId").GetString()!);
    }

    [Fact]
    public void ListNamespaces_WithPrefix_FiltersCorrectly()
    {
        // Act
        var result = ListNamespacesTool.ListNamespaces("System");

        // Assert
        Assert.NotNull(result);
        var response = JsonSerializer.Deserialize<JsonElement>(result);
        Assert.Equal("ok", response.GetProperty("status").GetString());

        var data = response.GetProperty("data");
        var items = data.GetProperty("items");

        // All returned namespaces should start with "System"
        for (int i = 0; i < items.GetArrayLength(); i++)
        {
            var ns = items[i];
            var name = ns.GetProperty("name").GetString();
            Assert.StartsWith("System", name!, StringComparison.OrdinalIgnoreCase);
        }
    }

    [Fact]
    public void SearchTypes_WithQuery_ReturnsMatchingTypes()
    {
        // Act - search for types containing "Test"
        var result = SearchTypesTool.SearchTypes("Test");

        // Assert
        Assert.NotNull(result);
        var response = JsonSerializer.Deserialize<JsonElement>(result);
        Assert.Equal("ok", response.GetProperty("status").GetString());

        var data = response.GetProperty("data");
        var items = data.GetProperty("items");

        // Should find at least one type
        Assert.True(items.GetArrayLength() > 0);

        var firstType = items[0];
        Assert.Equal("Type", firstType.GetProperty("kind").GetString());
        Assert.Contains("Test", firstType.GetProperty("name").GetString()!, StringComparison.OrdinalIgnoreCase);
    }

    [Fact]
    public void GetDecompiledSource_WithValidType_ReturnsSourceDocument()
    {
        // Arrange - find a type from the test assembly
        var types = ContextManager.GetAllTypes();
        var testType = types.FirstOrDefault(t => t.Name.Contains("Test"));
        Assert.NotNull(testType);

        var memberId = MemberResolver.GenerateMemberId(testType);

        // Act
        var result = GetDecompiledSourceTool.GetDecompiledSource(memberId);

        // Assert
        Assert.NotNull(result);
        var response = JsonSerializer.Deserialize<JsonElement>(result);
        Assert.Equal("ok", response.GetProperty("status").GetString());

        var data = response.GetProperty("data");
        Assert.Equal(memberId, data.GetProperty("memberId").GetString());
        Assert.Equal("C#", data.GetProperty("language").GetString());
        Assert.True(data.GetProperty("totalLines").GetInt32() > 0);
        Assert.True(!string.IsNullOrEmpty(data.GetProperty("hash").GetString()));
    }

    [Fact]
    public void GetDecompiledSource_WithoutHeader_StripsHeader()
    {
        var types = ContextManager.GetAllTypes();
        var testType = types.FirstOrDefault(t => t.Name.Contains("Test"));
        Assert.NotNull(testType);

        var memberId = MemberResolver.GenerateMemberId(testType);

        var result = GetDecompiledSourceTool.GetDecompiledSource(memberId, includeHeader: false);

        Assert.NotNull(result);
        var response = JsonSerializer.Deserialize<JsonElement>(result);
        Assert.Equal("ok", response.GetProperty("status").GetString());

        var data = response.GetProperty("data");
        Assert.False(data.GetProperty("includeHeader").GetBoolean());

        var service = _serviceProvider.GetRequiredService<DecompilerService>();
        var document = service.DecompileMember(memberId, includeHeader: false);

        Assert.DoesNotContain(document.Lines, l => l.StartsWith("using"));
        Assert.DoesNotContain(document.Lines, l => l.StartsWith("namespace"));
    }

    [Fact]
    public void GetSourceSlice_WithValidRange_ReturnsSourceCode()
    {
        // Arrange - find a type and decompile it first
        var types = ContextManager.GetAllTypes();
        var testType = types.FirstOrDefault(t => t.Name.Contains("Test"));
        Assert.NotNull(testType);

        var memberId = MemberResolver.GenerateMemberId(testType);

        // Ensure it's decompiled first
        GetDecompiledSourceTool.GetDecompiledSource(memberId);

        // Act
        var result = GetSourceSliceTool.GetSourceSlice(memberId, 1, 5);

        // Assert
        Assert.NotNull(result);
        var response = JsonSerializer.Deserialize<JsonElement>(result);
        Assert.Equal("ok", response.GetProperty("status").GetString());

        var data = response.GetProperty("data");
        Assert.Equal(memberId, data.GetProperty("memberId").GetString());
        Assert.Equal("C#", data.GetProperty("language").GetString());
        Assert.Equal(1, data.GetProperty("startLine").GetInt32());
        Assert.Equal(5, data.GetProperty("endLine").GetInt32());
        Assert.False(string.IsNullOrEmpty(data.GetProperty("code").GetString()));
    }

    [Fact]
    public void GetSourceSlice_WithLineNumbers_IncludesLineNumbers()
    {
        // Arrange
        var types = ContextManager.GetAllTypes();
        var testType = types.FirstOrDefault(t => t.Name.Contains("Test"));
        Assert.NotNull(testType);

        var memberId = MemberResolver.GenerateMemberId(testType);

        // Act
        var result = GetSourceSliceTool.GetSourceSlice(memberId, 1, 3, includeLineNumbers: true);

        // Assert
        Assert.NotNull(result);
        var response = JsonSerializer.Deserialize<JsonElement>(result);
        Assert.Equal("ok", response.GetProperty("status").GetString());

        var data = response.GetProperty("data");
        var code = data.GetProperty("code").GetString();
        Assert.NotNull(code);

        // Check that line numbers are included
        Assert.Contains("1:", code);
    }

    [Fact]
    public void GetMemberDetails_WithValidMember_ReturnsCompleteDetails()
    {
        // Arrange - find a method from the test assembly
        var types = ContextManager.GetAllTypes();
        var testType = types.FirstOrDefault(t => t.Name.Contains("Test"));
        Assert.NotNull(testType);

        var method = testType.Methods.FirstOrDefault(m => !m.IsConstructor);
        Assert.NotNull(method);

        var memberId = MemberResolver.GenerateMemberId(method);

        // Act
        var result = GetMemberDetailsTool.GetMemberDetails(memberId);

        // Assert
        Assert.NotNull(result);
        var response = JsonSerializer.Deserialize<JsonElement>(result);
        Assert.Equal("ok", response.GetProperty("status").GetString());

        var data = response.GetProperty("data");
        Assert.Equal(memberId, data.GetProperty("memberId").GetString());
        Assert.Equal(method.Name, data.GetProperty("name").GetString());
        Assert.Equal("Method", data.GetProperty("kind").GetString());
        Assert.False(string.IsNullOrEmpty(data.GetProperty("signature").GetString()));
        Assert.Equal(method.Accessibility.ToString(), data.GetProperty("accessibility").GetString());
    }

    [Fact]
    public void GetMemberDetails_WithInvalidMember_ReturnsError()
    {
        // Act
        var result = GetMemberDetailsTool.GetMemberDetails("invalid-member-id");

        // Assert
        Assert.NotNull(result);
        var response = JsonSerializer.Deserialize<JsonElement>(result);
        Assert.Equal("error", response.GetProperty("status").GetString());
    }

    [Fact]
    public void AllTools_WithNoAssemblyLoaded_ReturnError()
    {
        // Arrange - create a fresh context manager with no assembly loaded
        using var freshContext = new AssemblyContextManager();
        var freshResolver = new MemberResolver(freshContext);

        // Temporarily replace the service locator context
        var originalServices = ServiceLocator.GetRequiredService<AssemblyContextManager>();

        // We can't directly test this scenario easily without modifying ServiceLocator
        // So this test documents the expected behavior but would need infrastructure changes to test properly

        Assert.True(originalServices.IsLoaded); // Our test setup should have loaded assembly
    }

    [Fact]
    public void SearchMembers_WithQuery_ReturnsMatchingMembers()
    {
        // Act - search for members containing "Test"
        var result = SearchMembersTool.SearchMembers("Test");

        // Assert
        Assert.NotNull(result);
        var response = JsonSerializer.Deserialize<JsonElement>(result);
        Assert.Equal("ok", response.GetProperty("status").GetString());

        var data = response.GetProperty("data");
        var items = data.GetProperty("items");
        Assert.True(items.GetArrayLength() >= 0);

        if (items.GetArrayLength() > 0)
        {
            var firstMember = items[0];
            Assert.Contains(firstMember.GetProperty("kind").GetString()!,
                new[] { "Method", "Constructor", "Field", "Property", "Event" });
            Assert.False(string.IsNullOrEmpty(firstMember.GetProperty("signature").GetString()));
        }
    }

    [Fact]
    public void SearchMembers_WithKindFilter_ReturnsOnlyMatchingKinds()
    {
        // Act - search for methods only (which includes constructors in the filter)
        var result = SearchMembersTool.SearchMembers("", kind: "method");

        // Assert
        Assert.NotNull(result);
        var response = JsonSerializer.Deserialize<JsonElement>(result);
        Assert.Equal("ok", response.GetProperty("status").GetString());

        var data = response.GetProperty("data");
        var items = data.GetProperty("items");

        for (int i = 0; i < items.GetArrayLength(); i++)
        {
            var member = items[i];
            var kind = member.GetProperty("kind").GetString();
            // MatchesKind treats all IMethod as "method", but the Kind property differentiates Constructor vs Method
            Assert.Contains(kind!, new[] { "Method", "Constructor" });
        }
    }

    [Fact]
    public void GetTypesInNamespace_WithExactNamespace_ReturnsOnlyMatchingTypes()
    {
        // Arrange - find a namespace from our test assembly
        var namespaces = ContextManager.GetNamespaces();
        var testNamespace = namespaces.FirstOrDefault(ns => !string.IsNullOrEmpty(ns));
        Assert.NotNull(testNamespace);

        // Act
        var result = GetTypesInNamespaceTool.GetTypesInNamespace(testNamespace);

        // Assert
        Assert.NotNull(result);
        var response = JsonSerializer.Deserialize<JsonElement>(result);
        Assert.Equal("ok", response.GetProperty("status").GetString());

        var data = response.GetProperty("data");
        var items = data.GetProperty("items");

        for (int i = 0; i < items.GetArrayLength(); i++)
        {
            var type = items[i];
            Assert.Equal("Type", type.GetProperty("kind").GetString());
            Assert.Equal(testNamespace, type.GetProperty("namespace").GetString());
        }
    }

    [Fact]
    public void GetTypesInNamespace_WithDeepTraversal_IncludesChildNamespaces()
    {
        // Act - search with deep=true for System namespace (if available)
        var result = GetTypesInNamespaceTool.GetTypesInNamespace("System", deep: true);

        // Assert
        Assert.NotNull(result);
        var response = JsonSerializer.Deserialize<JsonElement>(result);
        Assert.Equal("ok", response.GetProperty("status").GetString());

        var data = response.GetProperty("data");
        var items = data.GetProperty("items");

        // All returned types should be in System or System.* namespaces
        for (int i = 0; i < items.GetArrayLength(); i++)
        {
            var type = items[i];
            var ns = type.GetProperty("namespace").GetString();
            Assert.True(ns == "System" || ns!.StartsWith("System."));
        }
    }

    [Fact]
    public void GetMembersOfType_WithValidType_ReturnsMembers()
    {
        // Arrange - find a type from the test assembly
        var types = ContextManager.GetAllTypes();
        var testType = types.FirstOrDefault(t => t.Methods.Any() || t.Fields.Any() || t.Properties.Any());
        Assert.NotNull(testType);

        var typeId = MemberResolver.GenerateMemberId(testType);

        // Act
        var result = GetMembersOfTypeTool.GetMembersOfType(typeId);

        // Assert
        Assert.NotNull(result);
        var response = JsonSerializer.Deserialize<JsonElement>(result);
        Assert.Equal("ok", response.GetProperty("status").GetString());

        var data = response.GetProperty("data");
        var items = data.GetProperty("items");
        Assert.True(items.GetArrayLength() >= 0);

        if (items.GetArrayLength() > 0)
        {
            var firstMember = items[0];
            Assert.Contains(firstMember.GetProperty("kind").GetString()!,
                new[] { "Method", "Constructor", "Field", "Property", "Event" });
            Assert.Equal(testType.FullName, firstMember.GetProperty("declaringType").GetString());
        }
    }

    [Fact]
    public void GetMembersOfType_WithKindFilter_ReturnsOnlyMatchingMembers()
    {
        // Arrange - find a type with methods
        var types = ContextManager.GetAllTypes();
        var testType = types.FirstOrDefault(t => t.Methods.Any());
        Assert.NotNull(testType);

        var typeId = MemberResolver.GenerateMemberId(testType);

        // Act - filter for methods only
        var result = GetMembersOfTypeTool.GetMembersOfType(typeId, kind: "method");

        // Assert
        Assert.NotNull(result);
        var response = JsonSerializer.Deserialize<JsonElement>(result);
        Assert.Equal("ok", response.GetProperty("status").GetString());

        var data = response.GetProperty("data");
        var items = data.GetProperty("items");

        for (int i = 0; i < items.GetArrayLength(); i++)
        {
            var member = items[i];
            Assert.Equal("Method", member.GetProperty("kind").GetString());
        }
    }

    [Fact]
    public void GetMemberSignature_WithValidMember_ReturnsSignatureAndSummary()
    {
        // Arrange - find a method from the test assembly
        var types = ContextManager.GetAllTypes();
        var testType = types.FirstOrDefault(t => t.Methods.Any());
        Assert.NotNull(testType);

        var method = testType.Methods.First();
        var memberId = MemberResolver.GenerateMemberId(method);

        // Act
        var result = GetMemberSignatureTool.GetMemberSignature(memberId);

        // Assert
        Assert.NotNull(result);
        var response = JsonSerializer.Deserialize<JsonElement>(result);
        Assert.Equal("ok", response.GetProperty("status").GetString());

        var data = response.GetProperty("data");
        Assert.True(data.TryGetProperty("signature", out var signature));
        Assert.False(string.IsNullOrEmpty(signature.GetString()));

        Assert.True(data.TryGetProperty("summary", out var summary));
        Assert.Equal(memberId, summary.GetProperty("memberId").GetString());
        Assert.Equal(method.Name, summary.GetProperty("name").GetString());
    }

    [Fact]
    public void GetXmlDoc_WithValidMember_ReturnsDocumentationInfo()
    {
        // Arrange - find a method from the test assembly
        var types = ContextManager.GetAllTypes();
        var testType = types.FirstOrDefault(t => t.Methods.Any());
        Assert.NotNull(testType);

        var method = testType.Methods.First();
        var memberId = MemberResolver.GenerateMemberId(method);

        // Act
        var result = GetXmlDocTool.GetXmlDoc(memberId);

        // Assert
        Assert.NotNull(result);
        var response = JsonSerializer.Deserialize<JsonElement>(result);
        Assert.Equal("ok", response.GetProperty("status").GetString());

        var data = response.GetProperty("data");
        Assert.Equal(memberId, data.GetProperty("memberId").GetString());
        Assert.True(data.TryGetProperty("hasDocumentation", out var hasDoc));
        Assert.False(data.TryGetProperty("xmlDoc", out _));

        // For now, our implementation returns null documentation, so hasDocumentation should be false
        Assert.False(hasDoc.GetBoolean());
    }

    [Fact]
    public void NormalizeMemberId_WithValidMemberId_ReturnsNormalizedId()
    {
        // Arrange - use an existing valid member ID
        var types = ContextManager.GetAllTypes();
        var testType = types.FirstOrDefault(t => t.Methods.Any());
        Assert.NotNull(testType);

        var method = testType.Methods.First();
        var validMemberId = MemberResolver.GenerateMemberId(method);

        // Act
        var result = NormalizeMemberIdTool.NormalizeMemberId(validMemberId);

        // Assert
        Assert.NotNull(result);
        var response = JsonSerializer.Deserialize<JsonElement>(result);
        Assert.Equal("ok", response.GetProperty("status").GetString());

        var data = response.GetProperty("data");
        Assert.True(data.TryGetProperty("normalizedId", out var normalizedId));
        Assert.Equal(validMemberId, normalizedId.GetString());
        Assert.False(data.TryGetProperty("candidates", out _));
    }

    [Fact]
    public void NormalizeMemberId_WithPartialInput_ReturnsCandidates()
    {
        // Arrange - find a type name to search for
        var types = ContextManager.GetAllTypes();
        var testType = types.FirstOrDefault();
        Assert.NotNull(testType);

        var typeName = testType.Name;

        // Act - search with just the type name
        var result = NormalizeMemberIdTool.NormalizeMemberId(typeName);

        // Assert
        Assert.NotNull(result);
        var response = JsonSerializer.Deserialize<JsonElement>(result);
        Assert.Equal("ok", response.GetProperty("status").GetString());

        var data = response.GetProperty("data");

        // Should either return a normalized ID (if unique) or candidates (if multiple matches)
        var hasNormalizedId = data.TryGetProperty("normalizedId", out var normalizedId);
        var hasCandidates = data.TryGetProperty("candidates", out var candidates);
        Assert.True(hasNormalizedId || hasCandidates);

        if (hasNormalizedId)
        {
            // Single match found
            Assert.False(string.IsNullOrEmpty(normalizedId.GetString()));
            Assert.False(hasCandidates);
        }
        else
        {
            // Multiple matches found
            Assert.True(candidates.ValueKind == JsonValueKind.Array);
            Assert.True(candidates.GetArrayLength() > 0);
        }
    }

    [Fact]
    public void NormalizeMemberId_WithInvalidInput_ReturnsError()
    {
        // Act
        var result = NormalizeMemberIdTool.NormalizeMemberId("completely-invalid-input-12345");

        // Assert
        Assert.NotNull(result);
        var response = JsonSerializer.Deserialize<JsonElement>(result);
        Assert.Equal("error", response.GetProperty("status").GetString());
    }

    [Fact]
    public void Ping_WithLoadedAssembly_ReturnsPongWithMvid()
    {
        // Act
        var result = PingTool.Ping();

        // Assert
        Assert.NotNull(result);
        var response = JsonSerializer.Deserialize<JsonElement>(result);
        Assert.Equal("ok", response.GetProperty("status").GetString());

        var data = response.GetProperty("data");
        Assert.True(data.GetProperty("pong").GetBoolean());
        Assert.NotNull(data.GetProperty("mvid").GetString());
        Assert.True(data.GetProperty("timeUnix").GetInt64() > 0);
    }

    [Fact]
    public void FindBaseTypes_WithValidType_ReturnsBaseTypes()
    {
        // Arrange - find a type that has base types
        var types = ContextManager.GetAllTypes();
        var derivedType = types.FirstOrDefault(t =>
            t.DirectBaseTypes.Any(bt => bt.FullName != "System.Object"));

        if (derivedType != null)
        {
            var memberId = MemberResolver.GenerateMemberId(derivedType);

            // Act
            var result = FindBaseTypesTool.FindBaseTypes(memberId, includeInterfaces: true);

            // Assert
            Assert.NotNull(result);
            var response = JsonSerializer.Deserialize<JsonElement>(result);
            Assert.Equal("ok", response.GetProperty("status").GetString());

            var data = response.GetProperty("data");
            Assert.True(data.TryGetProperty("bases", out _));
            Assert.True(data.TryGetProperty("interfaces", out _));
        }
    }

    [Fact]
    public void FindDerivedTypes_WithValidBaseType_ReturnsDerivedTypes()
    {
        // Arrange - find System.Object as a common base type
        var types = ContextManager.GetAllTypes();
        var objectType = types.FirstOrDefault(t => t.FullName == "System.Object");

        if (objectType != null)
        {
            var memberId = MemberResolver.GenerateMemberId(objectType);

            // Act
            var result = FindDerivedTypesTool.FindDerivedTypes(memberId, transitive: true, limit: 10);

            // Assert
            Assert.NotNull(result);
            var response = JsonSerializer.Deserialize<JsonElement>(result);
            Assert.Equal("ok", response.GetProperty("status").GetString());

            var data = response.GetProperty("data");
            Assert.True(data.TryGetProperty("items", out var items));
            Assert.True(data.TryGetProperty("hasMore", out _));
            Assert.True(data.TryGetProperty("totalEstimate", out _));
        }
    }

    [Fact]
    public void GetIL_WithValidMethod_ReturnsILSummary()
    {
        // Arrange - find a method from the test assembly
        var types = ContextManager.GetAllTypes();
        var testType = types.FirstOrDefault(t => t.Name.Contains("Test"));
        Assert.NotNull(testType);

        var method = testType.Methods.FirstOrDefault(m => !m.IsConstructor);
        if (method != null)
        {
            var memberId = MemberResolver.GenerateMemberId(method);

            // Act
            var result = GetILTool.GetIL(memberId, "IL");

            // Assert
            Assert.NotNull(result);
            var response = JsonSerializer.Deserialize<JsonElement>(result);
            Assert.Equal("ok", response.GetProperty("status").GetString());

            var data = response.GetProperty("data");
            Assert.Equal(memberId, data.GetProperty("memberId").GetString());
            Assert.Equal("IL", data.GetProperty("format").GetString());
            Assert.True(data.GetProperty("totalLines").GetInt32() > 0);
            Assert.NotNull(data.GetProperty("text").GetString());
        }
    }

    [Fact]
    public void FindUsages_WithValidMember_ReturnsUsageResults()
    {
        // Arrange - find a member from the test assembly
        var types = ContextManager.GetAllTypes();
        var testType = types.FirstOrDefault(t => t.Name.Contains("Test"));
        Assert.NotNull(testType);

        var field = testType.Fields.FirstOrDefault();
        if (field != null)
        {
            var memberId = MemberResolver.GenerateMemberId(field);

            // Act
            var result = FindUsagesTool.FindUsages(memberId, limit: 10);

            // Assert
            Assert.NotNull(result);
            var response = JsonSerializer.Deserialize<JsonElement>(result);
            Assert.Equal("ok", response.GetProperty("status").GetString());

            var data = response.GetProperty("data");
            Assert.True(data.TryGetProperty("items", out _));
            Assert.True(data.TryGetProperty("hasMore", out _));
            Assert.True(data.TryGetProperty("totalEstimate", out _));
        }
    }

    #region New Tool Tests

    [Fact]
    public void GetOverloads_WithValidMethod_ReturnsOverloadMethods()
    {
        // Arrange - find a method that might have overloads
        var types = ContextManager.GetAllTypes();
        var testType = types.FirstOrDefault(t => t.Methods.Count() > 1);
        Assert.NotNull(testType);

        var method = testType.Methods.FirstOrDefault(m => !m.IsConstructor);
        if (method != null)
        {
            var memberId = MemberResolver.GenerateMemberId(method);

            // Act
            var result = GetOverloadsTool.GetOverloads(memberId);

            // Assert
            Assert.NotNull(result);
            var response = JsonSerializer.Deserialize<JsonElement>(result);
            Assert.Equal("ok", response.GetProperty("status").GetString());

            var data = response.GetProperty("data");
            Assert.True(data.TryGetProperty("items", out var items));
            Assert.True(data.TryGetProperty("hasMore", out _));
            Assert.True(data.TryGetProperty("totalEstimate", out _));

            // Items should be ordered by parameter count
            for (int i = 0; i < items.GetArrayLength(); i++)
            {
                var overload = items[i];
                Assert.Equal("Method", overload.GetProperty("kind").GetString());
                Assert.Equal(method.Name, overload.GetProperty("name").GetString());
                Assert.NotEqual(memberId, overload.GetProperty("memberId").GetString()); // Should be different from original
            }
        }
    }

    [Fact]
    public void SearchAttributes_WithAttributeName_ReturnsAttributedMembers()
    {
        // Act - search for a common attribute (even if none exist, should not error)
        var result = SearchAttributesTool.SearchAttributes("System.SerializableAttribute", limit: 10);

        // Assert
        Assert.NotNull(result);
        var response = JsonSerializer.Deserialize<JsonElement>(result);
        Assert.Equal("ok", response.GetProperty("status").GetString());

        var data = response.GetProperty("data");
        Assert.True(data.TryGetProperty("items", out var items));
        Assert.True(data.TryGetProperty("hasMore", out _));
        Assert.True(data.TryGetProperty("totalEstimate", out _));

        // All items should have the attribute
        for (int i = 0; i < items.GetArrayLength(); i++)
        {
            var member = items[i];
            Assert.Contains(member.GetProperty("kind").GetString()!,
                new[] { "Type", "Method", "Constructor", "Field", "Property", "Event" });
        }
    }

    [Fact]
    public void SearchAttributes_WithKindFilter_ReturnsOnlyMatchingKinds()
    {
        // Act - search for methods with any attribute
        var result = SearchAttributesTool.SearchAttributes("", kind: "method", limit: 5);

        // Assert
        Assert.NotNull(result);
        var response = JsonSerializer.Deserialize<JsonElement>(result);
        Assert.Equal("ok", response.GetProperty("status").GetString());

        var data = response.GetProperty("data");
        Assert.True(data.TryGetProperty("items", out var items));

        // All returned items should be methods or constructors
        for (int i = 0; i < items.GetArrayLength(); i++)
        {
            var member = items[i];
            Assert.Contains(member.GetProperty("kind").GetString()!,
                new[] { "Method", "Constructor" });
        }
    }

    [Fact]
    public void GetIL_WithUnsupportedFormat_ReturnsError()
    {
        // Arrange - find a method
        var types = ContextManager.GetAllTypes();
        var testType = types.FirstOrDefault(t => t.Methods.Any());
        Assert.NotNull(testType);

        var method = testType.Methods.First();
        var memberId = MemberResolver.GenerateMemberId(method);

        // Act
        var result = GetILTool.GetIL(memberId, "ILAst");

        // Assert
        Assert.NotNull(result);
        var response = JsonSerializer.Deserialize<JsonElement>(result);
        Assert.Equal("error", response.GetProperty("status").GetString());
    }

    [Fact]
    public void GetIL_WithNonMethod_ReturnsError()
    {
        // Arrange - find a field (non-method)
        var types = ContextManager.GetAllTypes();
        var testType = types.FirstOrDefault(t => t.Fields.Any());
        Assert.NotNull(testType);

        var field = testType.Fields.First();
        var memberId = MemberResolver.GenerateMemberId(field);

        // Act
        var result = GetILTool.GetIL(memberId);

        // Assert
        Assert.NotNull(result);
        var response = JsonSerializer.Deserialize<JsonElement>(result);
        Assert.Equal("error", response.GetProperty("status").GetString());
    }

    [Fact]
    public void FindCallees_WithValidMethod_ReturnsCalleeResults()
    {
        // Arrange - find a method from the test assembly
        var types = ContextManager.GetAllTypes();
        var testType = types.FirstOrDefault(t => t.Methods.Any());
        Assert.NotNull(testType);

        var method = testType.Methods.FirstOrDefault(m => !m.IsConstructor);
        if (method != null)
        {
            var memberId = MemberResolver.GenerateMemberId(method);

            // Act
            var result = FindCalleesTool.FindCallees(memberId, limit: 10);

            // Assert
            Assert.NotNull(result);
            var response = JsonSerializer.Deserialize<JsonElement>(result);
            Assert.Equal("ok", response.GetProperty("status").GetString());

            var data = response.GetProperty("data");
            Assert.True(data.TryGetProperty("items", out _));
            Assert.True(data.TryGetProperty("hasMore", out _));
            Assert.True(data.TryGetProperty("totalEstimate", out _));

            // Note: Our implementation returns empty results as it's a framework implementation
            // This test verifies the structure is correct
        }
    }

    [Fact]
    public void GetOverrides_WithValidMethod_ReturnsOverrideInfo()
    {
        // Arrange - find a method from the test assembly
        var types = ContextManager.GetAllTypes();
        var testType = types.FirstOrDefault(t => t.Methods.Any());
        Assert.NotNull(testType);

        var method = testType.Methods.FirstOrDefault(m => !m.IsConstructor);
        if (method != null)
        {
            var memberId = MemberResolver.GenerateMemberId(method);

            // Act
            var result = GetOverridesTool.GetOverrides(memberId);

            // Assert
            Assert.NotNull(result);
            var response = JsonSerializer.Deserialize<JsonElement>(result);
            Assert.Equal("ok", response.GetProperty("status").GetString());

            var data = response.GetProperty("data");
            var hasBase = data.TryGetProperty("baseDefinition", out _);
            var hasOverrides = data.TryGetProperty("overrides", out var overrides);

            if (hasOverrides)
            {
                Assert.True(overrides.ValueKind == JsonValueKind.Array);
            }
            else
            {
                Assert.False(hasBase);
            }
        }
    }

    [Fact]
    public void SetDecompileSettings_WithValidSettings_UpdatesSettings()
    {
        // Arrange
        var newSettings = new Dictionary<string, object>
        {
            { "usingDeclarations", false },
            { "showXmlDocumentation", false },
            { "namedArguments", true }
        };

        // Act
        var result = SetDecompileSettingsTool.SetDecompileSettings(newSettings);

        // Assert
        Assert.NotNull(result);
        var response = JsonSerializer.Deserialize<JsonElement>(result);
        Assert.Equal("ok", response.GetProperty("status").GetString());

        var data = response.GetProperty("data");
        Assert.False(data.GetProperty("usingDeclarations").GetBoolean());
        Assert.False(data.GetProperty("showXmlDocumentation").GetBoolean());
        Assert.True(data.GetProperty("namedArguments").GetBoolean());

        // Restore original settings
        var originalSettings = new Dictionary<string, object>
        {
            { "usingDeclarations", true },
            { "showXmlDocumentation", true },
            { "namedArguments", true }
        };
        SetDecompileSettingsTool.SetDecompileSettings(originalSettings);
    }

    [Fact]
    public void SetDecompileSettings_WithEmptySettings_ReturnsCurrentSettings()
    {
        // Act
        var result = SetDecompileSettingsTool.SetDecompileSettings(new Dictionary<string, object>());

        // Assert
        Assert.NotNull(result);
        var response = JsonSerializer.Deserialize<JsonElement>(result);
        Assert.Equal("ok", response.GetProperty("status").GetString());

        var data = response.GetProperty("data");
        Assert.True(data.TryGetProperty("usingDeclarations", out _));
        Assert.True(data.TryGetProperty("showXmlDocumentation", out _));
        Assert.True(data.TryGetProperty("namedArguments", out _));
    }

    #endregion

    #region New Implemented Tools Tests

    [Fact]
    public void Unload_WithLoadedAssembly_ClearsContextAndCaches()
    {
        // Verify assembly is loaded before unload
        Assert.True(ContextManager.IsLoaded);

        // Act
        var result = UnloadTool.Unload();

        // Assert
        Assert.NotNull(result);
        var response = JsonSerializer.Deserialize<JsonElement>(result);
        Assert.Equal("ok", response.GetProperty("status").GetString());

        var data = response.GetProperty("data");
        Assert.Equal("ok", data.GetProperty("status").GetString());

        // Note: In our test, the context manager is disposed but our test base class
        // maintains its own reference, so we can't test IsLoaded directly here
    }

    [Fact]
    public void FindCallers_WithValidMethod_ReturnsCallerResults()
    {
        // Arrange - find a method from the test assembly
        var types = ContextManager.GetAllTypes();
        var testType = types.FirstOrDefault(t => t.Methods.Any());
        Assert.NotNull(testType);

        var method = testType.Methods.FirstOrDefault(m => !m.IsConstructor);
        if (method != null)
        {
            var memberId = MemberResolver.GenerateMemberId(method);

            // Act
            var result = FindCallersTool.FindCallers(memberId, limit: 10);

            // Assert
            Assert.NotNull(result);
            var response = JsonSerializer.Deserialize<JsonElement>(result);
            Assert.Equal("ok", response.GetProperty("status").GetString());

            var data = response.GetProperty("data");
            Assert.True(data.TryGetProperty("items", out _));
            Assert.True(data.TryGetProperty("hasMore", out _));
            Assert.True(data.TryGetProperty("totalEstimate", out _));
        }
    }

    [Fact]
    public void FindCallers_WithInvalidMethodId_ReturnsError()
    {
        // Act
        var result = FindCallersTool.FindCallers("invalid-method-id");

        // Assert
        Assert.NotNull(result);
        var response = JsonSerializer.Deserialize<JsonElement>(result);
        Assert.Equal("error", response.GetProperty("status").GetString());
    }

    [Fact]
    public void GetImplementations_WithValidInterface_ReturnsImplementors()
    {
        // Arrange - find an interface type if available
        var types = ContextManager.GetAllTypes();
        var interfaceType = types.FirstOrDefault(t => t.Kind == ICSharpCode.Decompiler.TypeSystem.TypeKind.Interface);

        if (interfaceType != null)
        {
            var memberId = MemberResolver.GenerateMemberId(interfaceType);

            // Act
            var result = GetImplementationsTool.GetImplementations(memberId, limit: 10);

            // Assert
            Assert.NotNull(result);
            var response = JsonSerializer.Deserialize<JsonElement>(result);
            Assert.Equal("ok", response.GetProperty("status").GetString());

            var data = response.GetProperty("data");
            Assert.True(data.TryGetProperty("items", out _));
            Assert.True(data.TryGetProperty("hasMore", out _));
            Assert.True(data.TryGetProperty("totalEstimate", out _));
        }
    }

    [Fact]
    public void GetImplementations_WithInvalidMemberId_ReturnsError()
    {
        // Act
        var result = GetImplementationsTool.GetImplementations("invalid-member-id");

        // Assert
        Assert.NotNull(result);
        var response = JsonSerializer.Deserialize<JsonElement>(result);
        Assert.Equal("error", response.GetProperty("status").GetString());
    }

    [Fact]
    public void BatchGetDecompiledSource_WithValidMemberIds_ReturnsDocumentsAndSlices()
    {
        // Arrange - find a few members from the test assembly
        var types = ContextManager.GetAllTypes();
        var testType = types.FirstOrDefault(t => t.Methods.Any());
        Assert.NotNull(testType);

        var methods = testType.Methods.Take(2).ToArray();
        var memberIds = methods.Select(m => MemberResolver.GenerateMemberId(m)).ToArray();

        // Act
        var result = BatchGetDecompiledSourceTool.BatchGetDecompiledSource(memberIds, maxTotalChars: 50000);

        // Assert
        Assert.NotNull(result);
        var response = JsonSerializer.Deserialize<JsonElement>(result);
        Assert.Equal("ok", response.GetProperty("status").GetString());

        var data = response.GetProperty("data");
        Assert.True(data.TryGetProperty("items", out var items));
        Assert.True(data.TryGetProperty("totalCharacters", out _));
        Assert.True(data.TryGetProperty("truncated", out _));
        Assert.True(data.TryGetProperty("processed", out _));
        Assert.True(data.TryGetProperty("requested", out _));

        // Verify structure of returned items
        for (int i = 0; i < items.GetArrayLength(); i++)
        {
            var item = items[i];
            Assert.True(item.TryGetProperty("doc", out var doc));
            Assert.True(item.TryGetProperty("firstSlice", out var slice));

            // Verify doc structure
            Assert.True(doc.TryGetProperty("memberId", out _));
            Assert.True(doc.TryGetProperty("language", out _));
            Assert.True(doc.TryGetProperty("totalLines", out _));

            // Verify slice structure
            Assert.True(slice.TryGetProperty("code", out _));
            Assert.True(slice.TryGetProperty("startLine", out _));
            Assert.True(slice.TryGetProperty("endLine", out _));
        }
    }

    [Fact]
    public void BatchGetDecompiledSource_WithEmptyArray_ReturnsError()
    {
        // Act
        var result = BatchGetDecompiledSourceTool.BatchGetDecompiledSource(new string[0]);

        // Assert
        Assert.NotNull(result);
        var response = JsonSerializer.Deserialize<JsonElement>(result);
        Assert.Equal("error", response.GetProperty("status").GetString());
    }

    [Fact]
    public void SearchStringLiterals_WithPattern_ReturnsStringLiteralReferences()
    {
        // Act - search for any string literal pattern
        var result = SearchStringLiteralsTool.SearchStringLiterals("test", regex: false, limit: 10);

        // Assert
        Assert.NotNull(result);
        var response = JsonSerializer.Deserialize<JsonElement>(result);
        Assert.Equal("ok", response.GetProperty("status").GetString());

        var data = response.GetProperty("data");
        Assert.True(data.TryGetProperty("items", out var items));
        Assert.True(data.TryGetProperty("hasMore", out _));
        Assert.True(data.TryGetProperty("totalEstimate", out _));

        // Verify structure of returned items
        for (int i = 0; i < items.GetArrayLength(); i++)
        {
            var item = items[i];
            Assert.True(item.TryGetProperty("value", out _));
            Assert.True(item.TryGetProperty("inMember", out _));
            Assert.True(item.TryGetProperty("inType", out _));
            Assert.True(item.TryGetProperty("kind", out _));
            Assert.Equal("StringLiteral", item.GetProperty("kind").GetString());
        }
    }

    [Fact]
    public void SearchStringLiterals_WithEmptyPattern_ReturnsError()
    {
        // Act
        var result = SearchStringLiteralsTool.SearchStringLiterals("");

        // Assert
        Assert.NotNull(result);
        var response = JsonSerializer.Deserialize<JsonElement>(result);
        Assert.Equal("error", response.GetProperty("status").GetString());
    }

    #endregion

    #region Code Generation Tools Tests

    [Fact]
    public void GenerateExtensionMethodWrapper_WithValidInstanceMethod_ReturnsExtensionMethod()
    {
        // Arrange - find an instance method from the test assembly
        var types = ContextManager.GetAllTypes();
        var testType = types.FirstOrDefault(t => t.Methods.Any(m => !m.IsStatic && !m.IsConstructor));
        Assert.NotNull(testType);

        var method = testType.Methods.FirstOrDefault(m => !m.IsStatic && !m.IsConstructor);
        Assert.NotNull(method);

        var memberId = MemberResolver.GenerateMemberId(method);

        // Act
        var result = GenerateExtensionMethodWrapperTool.GenerateExtensionMethodWrapper(memberId);

        // Assert
        Assert.NotNull(result);
        var response = JsonSerializer.Deserialize<JsonElement>(result);
        Assert.Equal("ok", response.GetProperty("status").GetString());

        var data = response.GetProperty("data");
        Assert.True(data.TryGetProperty("target", out var target));
        Assert.True(data.TryGetProperty("code", out var code));
        Assert.True(data.TryGetProperty("notes", out var notes));

        // Verify the generated code contains expected elements
        var codeString = code.GetString();
        Assert.Contains("public static", codeString);
        Assert.Contains("this ", codeString); // Extension method syntax
        Assert.Contains("ExtensionMethods", codeString); // Namespace
        Assert.Contains(method.Name, codeString); // Method name

        // Verify target information
        Assert.Equal(memberId, target.GetProperty("memberId").GetString());
        Assert.Equal(method.Name, target.GetProperty("name").GetString());

        // Verify notes exist
        Assert.True(notes.ValueKind == JsonValueKind.Array);
        Assert.True(notes.GetArrayLength() > 0);
    }

    [Fact]
    public void GenerateExtensionMethodWrapper_WithStaticMethod_ReturnsError()
    {
        // Arrange - find a static method
        var types = ContextManager.GetAllTypes();
        var testType = types.FirstOrDefault(t => t.Methods.Any(m => m.IsStatic && !m.IsConstructor));
        Assert.NotNull(testType);

        var method = testType.Methods.FirstOrDefault(m => m.IsStatic && !m.IsConstructor);
        Assert.NotNull(method);

        var memberId = MemberResolver.GenerateMemberId(method);

        // Act
        var result = GenerateExtensionMethodWrapperTool.GenerateExtensionMethodWrapper(memberId);

        // Assert
        Assert.NotNull(result);
        var response = JsonSerializer.Deserialize<JsonElement>(result);
        Assert.Equal("error", response.GetProperty("status").GetString());
    }

    [Fact]
    public void GenerateDetourStub_WithValidMethod_ReturnsDetourMethod()
    {
        // Arrange - find a method from the test assembly
        var types = ContextManager.GetAllTypes();
        var testType = types.FirstOrDefault(t => t.Methods.Any(m => !m.IsConstructor));
        Assert.NotNull(testType);

        var method = testType.Methods.FirstOrDefault(m => !m.IsConstructor);
        Assert.NotNull(method);

        var memberId = MemberResolver.GenerateMemberId(method);

        // Act
        var result = GenerateDetourStubTool.GenerateDetourStub(memberId);

        // Assert
        Assert.NotNull(result);
        var response = JsonSerializer.Deserialize<JsonElement>(result);
        Assert.Equal("ok", response.GetProperty("status").GetString());

        var data = response.GetProperty("data");
        Assert.True(data.TryGetProperty("target", out var target));
        Assert.True(data.TryGetProperty("code", out var code));
        Assert.True(data.TryGetProperty("notes", out var notes));

        // Verify the generated code contains expected elements
        var codeString = code.GetString();
        Assert.Contains("DetourStubs", codeString); // Namespace
        Assert.Contains("DetourHelper", codeString); // Class name
        Assert.Contains($"{method.Name}Detour", codeString); // Detour method name
        Assert.Contains("MethodInfo", codeString); // Reflection usage
        Assert.Contains("Debug.WriteLine", codeString); // Logging

        // Verify target information
        Assert.Equal(memberId, target.GetProperty("memberId").GetString());
        Assert.Equal(method.Name, target.GetProperty("name").GetString());

        // Verify notes exist
        Assert.True(notes.ValueKind == JsonValueKind.Array);
        Assert.True(notes.GetArrayLength() > 0);
    }

    [Fact]
    public void GenerateHarmonyPatchSkeleton_WithValidMethod_ReturnsHarmonyPatch()
    {
        // Arrange - find a method from the test assembly
        var types = ContextManager.GetAllTypes();
        var testType = types.FirstOrDefault(t => t.Methods.Any(m => !m.IsConstructor));
        Assert.NotNull(testType);

        var method = testType.Methods.FirstOrDefault(m => !m.IsConstructor);
        Assert.NotNull(method);

        var memberId = MemberResolver.GenerateMemberId(method);

        // Act
        var result = GenerateHarmonyPatchSkeletonTool.GenerateHarmonyPatchSkeleton(memberId, "Prefix,Postfix", includeReflectionTargeting: true);

        // Assert
        Assert.NotNull(result);
        var response = JsonSerializer.Deserialize<JsonElement>(result);
        Assert.Equal("ok", response.GetProperty("status").GetString());

        var data = response.GetProperty("data");
        Assert.True(data.TryGetProperty("target", out var target));
        Assert.True(data.TryGetProperty("code", out var code));
        Assert.True(data.TryGetProperty("notes", out var notes));

        // Verify the generated code contains expected elements
        var codeString = code.GetString();
        Assert.Contains("HarmonyPatches", codeString); // Namespace
        Assert.Contains("[HarmonyPatch]", codeString); // Harmony attribute
        Assert.Contains("[HarmonyPrefix]", codeString); // Prefix patch
        Assert.Contains("[HarmonyPostfix]", codeString); // Postfix patch
        Assert.Contains("AccessTools", codeString); // Reflection targeting
        Assert.Contains("TargetMethod", codeString); // Target method specification

        // Verify target information
        Assert.Equal(memberId, target.GetProperty("memberId").GetString());
        Assert.Equal(method.Name, target.GetProperty("name").GetString());

        // Verify notes exist
        Assert.True(notes.ValueKind == JsonValueKind.Array);
        Assert.True(notes.GetArrayLength() > 0);
    }

    [Fact]
    public void SuggestTranspilerTargets_WithValidMethod_ReturnsTranspilerHints()
    {
        // Arrange - find a method from the test assembly
        var types = ContextManager.GetAllTypes();
        var testType = types.FirstOrDefault(t => t.Methods.Any(m => !m.IsConstructor));
        Assert.NotNull(testType);

        var method = testType.Methods.FirstOrDefault(m => !m.IsConstructor);
        Assert.NotNull(method);

        var memberId = MemberResolver.GenerateMemberId(method);

        // Act
        var result = SuggestTranspilerTargetsTool.SuggestTranspilerTargets(memberId, maxHints: 5);

        // Assert
        Assert.NotNull(result);
        var response = JsonSerializer.Deserialize<JsonElement>(result);
        Assert.Equal("ok", response.GetProperty("status").GetString());

        var data = response.GetProperty("data");
        Assert.True(data.TryGetProperty("target", out var target));
        Assert.True(data.TryGetProperty("hints", out var hints));
        Assert.True(data.TryGetProperty("exampleTranspiler", out var example));
        Assert.True(data.TryGetProperty("notes", out var notes));

        // Verify target information
        Assert.Equal(memberId, target.GetProperty("memberId").GetString());
        Assert.Equal(method.Name, target.GetProperty("name").GetString());

        // Verify hints structure
        Assert.True(hints.ValueKind == JsonValueKind.Array);
        Assert.True(hints.GetArrayLength() > 0);

        for (int i = 0; i < hints.GetArrayLength(); i++)
        {
            var hint = hints[i];
            Assert.True(hint.TryGetProperty("offset", out _));
            Assert.True(hint.TryGetProperty("opcode", out _));
            Assert.True(hint.TryGetProperty("operandSummary", out _));
            Assert.True(hint.TryGetProperty("nearbyOps", out _));
            Assert.True(hint.TryGetProperty("rationale", out _));
            Assert.True(hint.TryGetProperty("example", out _));
        }

        // Verify example transpiler code
        var exampleString = example.GetString();
        Assert.Contains("Transpiler", exampleString);
        Assert.Contains("CodeInstruction", exampleString);
        Assert.Contains("OpCodes", exampleString);

        // Verify notes exist
        Assert.True(notes.ValueKind == JsonValueKind.Array);
        Assert.True(notes.GetArrayLength() > 0);
    }

    [Fact]
    public void SuggestTranspilerTargets_WithInvalidMemberId_ReturnsError()
    {
        // Act
        var result = SuggestTranspilerTargetsTool.SuggestTranspilerTargets("invalid-member-id");

        // Assert
        Assert.NotNull(result);
        var response = JsonSerializer.Deserialize<JsonElement>(result);
        Assert.Equal("error", response.GetProperty("status").GetString());
    }

    [Fact]
    public void PlanChunking_WithValidMember_ReturnsChunkPlan()
    {
        // Arrange - find a method from the test assembly
        var types = ContextManager.GetAllTypes();
        var testType = types.FirstOrDefault(t => t.Methods.Any(m => !m.IsConstructor));
        Assert.NotNull(testType);

        var method = testType.Methods.FirstOrDefault(m => !m.IsConstructor);
        Assert.NotNull(method);

        var memberId = MemberResolver.GenerateMemberId(method);

        // Act
        var result = PlanChunkingTool.PlanChunking(memberId, targetChunkSize: 1000, overlap: 1);

        // Assert
        Assert.NotNull(result);
        var response = JsonSerializer.Deserialize<JsonElement>(result);
        if (response.GetProperty("status").GetString() != "ok")
        {
            return;
        }

        var data = response.GetProperty("data");
        Assert.True(data.TryGetProperty("memberId", out _));
        Assert.True(data.TryGetProperty("chunks", out var chunks));
        Assert.True(data.TryGetProperty("totalLines", out _));
        Assert.True(data.TryGetProperty("estimatedChars", out _));
        Assert.True(data.TryGetProperty("targetChunkSize", out _));
        Assert.True(data.TryGetProperty("overlap", out _));
        Assert.True(data.TryGetProperty("avgCharsPerLine", out _));

        // Verify chunks structure
        Assert.True(chunks.ValueKind == JsonValueKind.Array);

<<<<<<< HEAD
        for (int i = 0; i < chunks.GetArrayLength(); i++)
=======
        for (var i = 0; i < chunks.GetArrayLength(); i++)
>>>>>>> cdc5af07
        {
            var chunk = chunks[i];
            Assert.True(chunk.TryGetProperty("startLine", out _));
            Assert.True(chunk.TryGetProperty("endLine", out _));
            Assert.True(chunk.TryGetProperty("estimatedChars", out _));
        }
    }

    [Fact]
    public void GetAstOutline_WithValidMember_ReturnsOutline()
    {
        // Arrange - find a method from the test assembly
        var types = ContextManager.GetAllTypes();
        var testType = types.FirstOrDefault(t => t.Methods.Any(m => !m.IsConstructor));
        Assert.NotNull(testType);

        var method = testType.Methods.FirstOrDefault(m => !m.IsConstructor);
        Assert.NotNull(method);

        var memberId = MemberResolver.GenerateMemberId(method);

        // Act
        var result = GetAstOutlineTool.GetAstOutline(memberId, maxDepth: 2);

        // Assert
        Assert.NotNull(result);
        var response = JsonSerializer.Deserialize<JsonElement>(result);
        Assert.Equal("ok", response.GetProperty("status").GetString());

        var data = response.GetProperty("data");
        Assert.True(data.TryGetProperty("memberId", out _));
        Assert.True(data.TryGetProperty("memberName", out _));
        Assert.True(data.TryGetProperty("memberKind", out _));
        Assert.True(data.TryGetProperty("outline", out var outline));
        Assert.True(data.TryGetProperty("maxDepth", out _));

        // Verify outline structure
        Assert.True(outline.TryGetProperty("kind", out _));
        Assert.True(outline.TryGetProperty("name", out _));

        // For methods, expect certain properties
        if (outline.TryGetProperty("kind", out var kind) &&
            (kind.GetString() == "Method" || kind.GetString() == "Constructor"))
        {
            Assert.True(outline.TryGetProperty("accessibility", out _));
            Assert.True(outline.TryGetProperty("parameterCount", out _));
        }
    }

    [Fact]
    public void GetAstOutline_WithType_ReturnsTypeOutline()
    {
        // Arrange - find a type from the test assembly
        var types = ContextManager.GetAllTypes();
        var testType = types.FirstOrDefault();
        Assert.NotNull(testType);

        var memberId = MemberResolver.GenerateMemberId(testType);

        // Act
        var result = GetAstOutlineTool.GetAstOutline(memberId, maxDepth: 1);

        // Assert
        Assert.NotNull(result);
        var response = JsonSerializer.Deserialize<JsonElement>(result);
        Assert.Equal("ok", response.GetProperty("status").GetString());

        var data = response.GetProperty("data");
        // Type kind could be Class, Interface, Struct, etc.
        var memberKind = data.GetProperty("memberKind").GetString();
        Assert.True(memberKind == "Class" || memberKind == "Interface" || memberKind == "Struct" ||
                   memberKind == "Enum" || memberKind == "Delegate");

        var outline = data.GetProperty("outline");
        Assert.True(outline.TryGetProperty("kind", out _));
        Assert.True(outline.TryGetProperty("name", out _));
        Assert.True(outline.TryGetProperty("fullName", out _));
        Assert.True(outline.TryGetProperty("memberCount", out _));
        Assert.True(outline.TryGetProperty("children", out var children));

        // Should have children at depth 1
        Assert.True(children.ValueKind == JsonValueKind.Array);
    }

    #endregion
}<|MERGE_RESOLUTION|>--- conflicted
+++ resolved
@@ -1411,11 +1411,7 @@
         // Verify chunks structure
         Assert.True(chunks.ValueKind == JsonValueKind.Array);
 
-<<<<<<< HEAD
-        for (int i = 0; i < chunks.GetArrayLength(); i++)
-=======
         for (var i = 0; i < chunks.GetArrayLength(); i++)
->>>>>>> cdc5af07
         {
             var chunk = chunks[i];
             Assert.True(chunk.TryGetProperty("startLine", out _));
