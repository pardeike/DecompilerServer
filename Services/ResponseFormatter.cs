--- conflicted
+++ resolved
@@ -344,13 +344,4 @@
 /// <summary>
 /// Generated code result
 /// </summary>
-<<<<<<< HEAD
-public record GeneratedCodeResult(MemberSummary Target, string Code, List<string>? Notes);
-=======
-public class GeneratedCodeResult
-{
-    public required MemberSummary Target { get; init; }
-public required string Code { get; init; }
-public List<string>? Notes { get; init; }
-}
->>>>>>> ac9d304b
+public record GeneratedCodeResult(MemberSummary Target, string Code, List<string>? Notes);